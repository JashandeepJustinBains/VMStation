--- conflicted
+++ resolved
@@ -14,28 +14,16 @@
       - targets: ['localhost']
         labels:
           job: varlogs
-<<<<<<< HEAD
           __path__:
             - /var/log/*log
             - /var/log/*/*log
             - /var/promtail/podman_stats.log
-=======
-        __path__:
-          - /var/log/*log
-          - /var/promtail/podman_stats.log
->>>>>>> 7fec66c1
   - job_name: podman_logs
     static_configs:
       - targets: ['localhost']
         labels:
           job: podman
-<<<<<<< HEAD
           __path__:
             - /var/lib/containers/storage/overlay-containers/*/userdata/ctr.log
             - /var/lib/containers/storage/overlay-containers/*/userdata/*-json.log
-            - /var/log/containers/*.log
-=======
-        __path__:
-          - /var/lib/containers/storage/overlay-containers/*/userdata/ctr.log
-          - /var/lib/containers/storage/overlay-containers/*/userdata/*-json.log
->>>>>>> 7fec66c1
+            - /var/log/containers/*.log